package mu.internal

import mu.KLogger
import mu.KMarkerFactory
import org.slf4j.Logger
import org.slf4j.Marker
import org.slf4j.helpers.MessageFormatter
import org.slf4j.spi.LocationAwareLogger

/**
 * A class wrapping a [LocationAwareLogger] instance preserving
 * location information with the correct fully qualified class name.
 */
internal class LocationAwareKLogger(override val underlyingLogger: LocationAwareLogger) : KLogger,
    Logger by underlyingLogger {

    private val fqcn: String = LocationAwareKLogger::class.java.name
    private val ENTRY = KMarkerFactory.getMarker("ENTRY")
    private val EXIT = KMarkerFactory.getMarker("EXIT")

    private val THROWING = KMarkerFactory.getMarker("THROWING")
    private val CATCHING = KMarkerFactory.getMarker("CATCHING")
    private val EXITONLY = "exit"
    private val EXITMESSAGE = "exit with ({})"

    override fun trace(msg: String?) {
        if (!underlyingLogger.isTraceEnabled) return

        underlyingLogger.log(
<<<<<<< HEAD
            null, fqcn, LocationAwareLogger.TRACE_INT, msg, null, null
=======
            null, fqcn,
            LocationAwareLogger.TRACE_INT, msg, null, null
>>>>>>> 01c9a6da
        )
    }

    override fun trace(format: String?, arg: Any?) {
        if (!underlyingLogger.isTraceEnabled) return

        val formattedMessage = MessageFormatter.format(format, arg).message
        underlyingLogger.log(
<<<<<<< HEAD
            null, fqcn, LocationAwareLogger.TRACE_INT, formattedMessage, arrayOf(arg), null
=======
            null, fqcn,
            LocationAwareLogger.TRACE_INT, formattedMessage,
            arrayOf(arg), null
>>>>>>> 01c9a6da
        )
    }

    override fun trace(format: String?, arg1: Any?, arg2: Any?) {
        if (!underlyingLogger.isTraceEnabled) return

        val formattedMessage = MessageFormatter.format(format, arg1, arg2).message
        underlyingLogger.log(
<<<<<<< HEAD
            null, fqcn, LocationAwareLogger.TRACE_INT, formattedMessage, arrayOf(arg1, arg2), null
=======
            null, fqcn,
            LocationAwareLogger.TRACE_INT, formattedMessage, arrayOf(arg1, arg2), null
>>>>>>> 01c9a6da
        )
    }

    override fun trace(format: String?, argArray: Array<Any?>) {
        if (!underlyingLogger.isTraceEnabled) return

        val formattedMessage = MessageFormatter.arrayFormat(format, argArray).message
        underlyingLogger.log(
<<<<<<< HEAD
            null, fqcn, LocationAwareLogger.TRACE_INT, formattedMessage, argArray, null
=======
            null, fqcn,
            LocationAwareLogger.TRACE_INT, formattedMessage, argArray, null
>>>>>>> 01c9a6da
        )
    }

    override fun trace(msg: String?, t: Throwable?) {
        if (!underlyingLogger.isTraceEnabled) return

        underlyingLogger.log(
<<<<<<< HEAD
            null, fqcn, LocationAwareLogger.TRACE_INT, msg, null, t
=======
            null, fqcn,
            LocationAwareLogger.TRACE_INT, msg, null, t
>>>>>>> 01c9a6da
        )
    }

    override fun trace(marker: Marker?, msg: String?) {
<<<<<<< HEAD
        if (!underlyingLogger.isTraceEnabled) return
        underlyingLogger.log(
            marker, fqcn, LocationAwareLogger.TRACE_INT, msg, null, null
=======
        if (!underlyingLogger.isTraceEnabled)
            return
        underlyingLogger.log(
            marker, fqcn,
            LocationAwareLogger.TRACE_INT, msg, null, null
>>>>>>> 01c9a6da
        )
    }

    override fun trace(marker: Marker?, format: String?, arg: Any?) {
        if (!underlyingLogger.isTraceEnabled) return
        val formattedMessage = MessageFormatter.format(format, arg).message
        underlyingLogger.log(
<<<<<<< HEAD
            marker, fqcn, LocationAwareLogger.TRACE_INT, formattedMessage, arrayOf(arg), null
=======
            marker, fqcn,
            LocationAwareLogger.TRACE_INT, formattedMessage,
            arrayOf(arg), null
>>>>>>> 01c9a6da
        )
    }

    override fun trace(marker: Marker?, format: String?, arg1: Any?, arg2: Any?) {
        if (!underlyingLogger.isTraceEnabled) return
        val formattedMessage = MessageFormatter.format(format, arg1, arg2).message
        underlyingLogger.log(
<<<<<<< HEAD
            marker, fqcn, LocationAwareLogger.TRACE_INT, formattedMessage, arrayOf(arg1, arg2), null
=======
            marker, fqcn,
            LocationAwareLogger.TRACE_INT, formattedMessage, arrayOf(arg1, arg2), null
>>>>>>> 01c9a6da
        )
    }

    override fun trace(marker: Marker?, format: String?, argArray: Array<Any?>) {
        if (!underlyingLogger.isTraceEnabled) return
        val formattedMessage = MessageFormatter.arrayFormat(format, argArray).message
        underlyingLogger.log(
<<<<<<< HEAD
            marker, fqcn, LocationAwareLogger.TRACE_INT, formattedMessage, argArray, null
=======
            marker, fqcn,
            LocationAwareLogger.TRACE_INT, formattedMessage, argArray, null
>>>>>>> 01c9a6da
        )
    }

    override fun trace(marker: Marker?, msg: String?, t: Throwable?) {
<<<<<<< HEAD
        if (!underlyingLogger.isTraceEnabled) return
        underlyingLogger.log(
            marker, fqcn, LocationAwareLogger.TRACE_INT, msg, null, t
=======
        if (!underlyingLogger.isTraceEnabled)
            return
        underlyingLogger.log(
            marker, fqcn,
            LocationAwareLogger.TRACE_INT, msg, null, t
>>>>>>> 01c9a6da
        )
    }

    override fun debug(msg: String?) {
        if (!underlyingLogger.isDebugEnabled) return

        underlyingLogger.log(
<<<<<<< HEAD
            null, fqcn, LocationAwareLogger.DEBUG_INT, msg, null, null
=======
            null, fqcn,
            LocationAwareLogger.DEBUG_INT, msg, null, null
>>>>>>> 01c9a6da
        )
    }

    override fun debug(format: String?, arg: Any?) {
        if (!underlyingLogger.isDebugEnabled) return

        val formattedMessage = MessageFormatter.format(format, arg).message
        underlyingLogger.log(
<<<<<<< HEAD
            null, fqcn, LocationAwareLogger.DEBUG_INT, formattedMessage, arrayOf(arg), null
=======
            null, fqcn,
            LocationAwareLogger.DEBUG_INT, formattedMessage,
            arrayOf(arg), null
>>>>>>> 01c9a6da
        )
    }

    override fun debug(format: String?, arg1: Any?, arg2: Any?) {
        if (!underlyingLogger.isDebugEnabled) return

        val formattedMessage = MessageFormatter.format(format, arg1, arg2).message
        underlyingLogger.log(
<<<<<<< HEAD
            null, fqcn, LocationAwareLogger.DEBUG_INT, formattedMessage, arrayOf(arg1, arg2), null
=======
            null, fqcn,
            LocationAwareLogger.DEBUG_INT, formattedMessage, arrayOf(arg1, arg2), null
>>>>>>> 01c9a6da
        )
    }

    override fun debug(format: String?, argArray: Array<Any?>) {
        if (!underlyingLogger.isDebugEnabled) return

        val ft = MessageFormatter.arrayFormat(format, argArray)
        underlyingLogger.log(
<<<<<<< HEAD
            null, fqcn, LocationAwareLogger.DEBUG_INT, ft.message, ft.argArray, ft.throwable
=======
            null, fqcn,
            LocationAwareLogger.DEBUG_INT, ft.message, ft.argArray, ft.throwable
>>>>>>> 01c9a6da
        )
    }

    override fun debug(msg: String?, t: Throwable?) {
        if (!underlyingLogger.isDebugEnabled) return

        underlyingLogger.log(
<<<<<<< HEAD
            null, fqcn, LocationAwareLogger.DEBUG_INT, msg, null, t
=======
            null, fqcn,
            LocationAwareLogger.DEBUG_INT, msg, null, t
>>>>>>> 01c9a6da
        )
    }

    override fun debug(marker: Marker?, msg: String?) {
<<<<<<< HEAD
        if (!underlyingLogger.isDebugEnabled) return
        underlyingLogger.log(
            marker, fqcn, LocationAwareLogger.DEBUG_INT, msg, null, null
=======
        if (!underlyingLogger.isDebugEnabled)
            return
        underlyingLogger.log(
            marker, fqcn,
            LocationAwareLogger.DEBUG_INT, msg, null, null
>>>>>>> 01c9a6da
        )
    }

    override fun debug(marker: Marker?, format: String?, arg: Any?) {
        if (!underlyingLogger.isDebugEnabled) return
        val ft = MessageFormatter.format(format, arg)
        underlyingLogger.log(
<<<<<<< HEAD
            marker, fqcn, LocationAwareLogger.DEBUG_INT, ft.message, ft.argArray, ft.throwable
=======
            marker, fqcn,
            LocationAwareLogger.DEBUG_INT, ft.message, ft.argArray, ft.throwable
>>>>>>> 01c9a6da
        )
    }

    override fun debug(marker: Marker?, format: String?, arg1: Any?, arg2: Any?) {
        if (!underlyingLogger.isDebugEnabled) return
        val formattedMessage = MessageFormatter.format(format, arg1, arg2).message
        underlyingLogger.log(
<<<<<<< HEAD
            marker, fqcn, LocationAwareLogger.DEBUG_INT, formattedMessage, arrayOf(arg1, arg2), null
=======
            marker, fqcn,
            LocationAwareLogger.DEBUG_INT, formattedMessage, arrayOf(arg1, arg2), null
>>>>>>> 01c9a6da
        )
    }

    override fun debug(marker: Marker?, format: String?, argArray: Array<Any?>) {
        if (!underlyingLogger.isDebugEnabled) return

        val ft = MessageFormatter.arrayFormat(format, argArray)
        underlyingLogger.log(
<<<<<<< HEAD
            marker, fqcn, LocationAwareLogger.DEBUG_INT, ft.message, argArray, ft.throwable
=======
            marker, fqcn,
            LocationAwareLogger.DEBUG_INT, ft.message, argArray, ft.throwable
>>>>>>> 01c9a6da
        )
    }

    override fun debug(marker: Marker?, msg: String?, t: Throwable?) {
<<<<<<< HEAD
        if (!underlyingLogger.isDebugEnabled) return
        underlyingLogger.log(
            marker, fqcn, LocationAwareLogger.DEBUG_INT, msg, null, t
=======
        if (!underlyingLogger.isDebugEnabled)
            return
        underlyingLogger.log(
            marker, fqcn,
            LocationAwareLogger.DEBUG_INT, msg, null, t
>>>>>>> 01c9a6da
        )
    }

    override fun info(msg: String?) {
        if (!underlyingLogger.isInfoEnabled) return

        underlyingLogger.log(
<<<<<<< HEAD
            null, fqcn, LocationAwareLogger.INFO_INT, msg, null, null
=======
            null, fqcn,
            LocationAwareLogger.INFO_INT, msg, null, null
>>>>>>> 01c9a6da
        )
    }

    override fun info(format: String?, arg: Any?) {
        if (!underlyingLogger.isInfoEnabled) return

        val formattedMessage = MessageFormatter.format(format, arg).message
        underlyingLogger.log(
<<<<<<< HEAD
            null, fqcn, LocationAwareLogger.INFO_INT, formattedMessage, arrayOf(arg), null
=======
            null, fqcn,
            LocationAwareLogger.INFO_INT, formattedMessage, arrayOf(arg),
            null
>>>>>>> 01c9a6da
        )
    }

    override fun info(format: String?, arg1: Any?, arg2: Any?) {
        if (!underlyingLogger.isInfoEnabled) return

        val formattedMessage = MessageFormatter.format(format, arg1, arg2).message
        underlyingLogger.log(
<<<<<<< HEAD
            null, fqcn, LocationAwareLogger.INFO_INT, formattedMessage, arrayOf(arg1, arg2), null
=======
            null, fqcn,
            LocationAwareLogger.INFO_INT, formattedMessage, arrayOf(arg1, arg2), null
>>>>>>> 01c9a6da
        )
    }

    override fun info(format: String?, argArray: Array<Any?>) {
        if (!underlyingLogger.isInfoEnabled) return

        val formattedMessage = MessageFormatter.arrayFormat(format, argArray).message
        underlyingLogger.log(
<<<<<<< HEAD
            null, fqcn, LocationAwareLogger.INFO_INT, formattedMessage, argArray, null
=======
            null, fqcn,
            LocationAwareLogger.INFO_INT, formattedMessage, argArray, null
>>>>>>> 01c9a6da
        )
    }

    override fun info(msg: String?, t: Throwable?) {
        if (!underlyingLogger.isInfoEnabled) return

        underlyingLogger.log(
<<<<<<< HEAD
            null, fqcn, LocationAwareLogger.INFO_INT, msg, null, t
=======
            null, fqcn,
            LocationAwareLogger.INFO_INT, msg, null, t
>>>>>>> 01c9a6da
        )
    }

    override fun info(marker: Marker?, msg: String?) {
<<<<<<< HEAD
        if (!underlyingLogger.isInfoEnabled) return
        underlyingLogger.log(
            marker, fqcn, LocationAwareLogger.INFO_INT, msg, null, null
=======
        if (!underlyingLogger.isInfoEnabled)
            return
        underlyingLogger.log(
            marker, fqcn,
            LocationAwareLogger.INFO_INT, msg, null, null
>>>>>>> 01c9a6da
        )
    }

    override fun info(marker: Marker?, format: String?, arg: Any?) {
        if (!underlyingLogger.isInfoEnabled) return
        val formattedMessage = MessageFormatter.format(format, arg).message
        underlyingLogger.log(
<<<<<<< HEAD
            marker, fqcn, LocationAwareLogger.INFO_INT, formattedMessage, arrayOf(arg), null
=======
            marker, fqcn,
            LocationAwareLogger.INFO_INT, formattedMessage, arrayOf(arg),
            null
>>>>>>> 01c9a6da
        )
    }

    override fun info(marker: Marker?, format: String?, arg1: Any?, arg2: Any?) {
        if (!underlyingLogger.isInfoEnabled) return
        val formattedMessage = MessageFormatter.format(format, arg1, arg2).message
        underlyingLogger.log(
<<<<<<< HEAD
            marker, fqcn, LocationAwareLogger.INFO_INT, formattedMessage, arrayOf(arg1, arg2), null
=======
            marker, fqcn,
            LocationAwareLogger.INFO_INT, formattedMessage, arrayOf(arg1, arg2), null
>>>>>>> 01c9a6da
        )
    }

    override fun info(marker: Marker?, format: String?, argArray: Array<Any?>) {
        if (!underlyingLogger.isInfoEnabled) return
        val formattedMessage = MessageFormatter.arrayFormat(format, argArray).message
        underlyingLogger.log(
<<<<<<< HEAD
            marker, fqcn, LocationAwareLogger.INFO_INT, formattedMessage, argArray, null
=======
            marker, fqcn,
            LocationAwareLogger.INFO_INT, formattedMessage, argArray, null
>>>>>>> 01c9a6da
        )
    }

    override fun info(marker: Marker?, msg: String?, t: Throwable?) {
<<<<<<< HEAD
        if (!underlyingLogger.isInfoEnabled) return
        underlyingLogger.log(
            marker, fqcn, LocationAwareLogger.INFO_INT, msg, null, t
=======
        if (!underlyingLogger.isInfoEnabled)
            return
        underlyingLogger.log(
            marker, fqcn,
            LocationAwareLogger.INFO_INT, msg, null, t
>>>>>>> 01c9a6da
        )
    }

    override fun warn(msg: String?) {
        if (!underlyingLogger.isWarnEnabled) return

        underlyingLogger.log(
<<<<<<< HEAD
            null, fqcn, LocationAwareLogger.WARN_INT, msg, null, null
=======
            null, fqcn,
            LocationAwareLogger.WARN_INT, msg, null, null
>>>>>>> 01c9a6da
        )
    }

    override fun warn(format: String?, arg: Any?) {
        if (!underlyingLogger.isWarnEnabled) return

        val formattedMessage = MessageFormatter.format(format, arg).message
        underlyingLogger.log(
<<<<<<< HEAD
            null, fqcn, LocationAwareLogger.WARN_INT, formattedMessage, arrayOf(arg), null
=======
            null, fqcn,
            LocationAwareLogger.WARN_INT, formattedMessage, arrayOf(arg),
            null
>>>>>>> 01c9a6da
        )
    }

    override fun warn(format: String?, arg1: Any?, arg2: Any?) {
        if (!underlyingLogger.isWarnEnabled) return

        val formattedMessage = MessageFormatter.format(format, arg1, arg2).message
        underlyingLogger.log(
<<<<<<< HEAD
            null, fqcn, LocationAwareLogger.WARN_INT, formattedMessage, arrayOf(arg1, arg2), null
=======
            null, fqcn,
            LocationAwareLogger.WARN_INT, formattedMessage, arrayOf(arg1, arg2), null
>>>>>>> 01c9a6da
        )
    }

    override fun warn(format: String?, argArray: Array<Any?>) {
        if (!underlyingLogger.isWarnEnabled) return

        val formattedMessage = MessageFormatter.arrayFormat(format, argArray).message
        underlyingLogger.log(
<<<<<<< HEAD
            null, fqcn, LocationAwareLogger.WARN_INT, formattedMessage, argArray, null
=======
            null, fqcn,
            LocationAwareLogger.WARN_INT, formattedMessage, argArray, null
>>>>>>> 01c9a6da
        )
    }

    override fun warn(msg: String?, t: Throwable?) {
        if (!underlyingLogger.isWarnEnabled) return

        underlyingLogger.log(
<<<<<<< HEAD
            null, fqcn, LocationAwareLogger.WARN_INT, msg, null, t
=======
            null, fqcn,
            LocationAwareLogger.WARN_INT, msg, null, t
>>>>>>> 01c9a6da
        )
    }

    override fun warn(marker: Marker?, msg: String?) {
<<<<<<< HEAD
        if (!underlyingLogger.isWarnEnabled) return
        underlyingLogger.log(
            marker, fqcn, LocationAwareLogger.WARN_INT, msg, null, null
=======
        if (!underlyingLogger.isWarnEnabled)
            return
        underlyingLogger.log(
            marker, fqcn,
            LocationAwareLogger.WARN_INT, msg, null, null
>>>>>>> 01c9a6da
        )
    }

    override fun warn(marker: Marker?, format: String?, arg: Any?) {
        if (!underlyingLogger.isWarnEnabled) return
        val formattedMessage = MessageFormatter.format(format, arg).message
        underlyingLogger.log(
<<<<<<< HEAD
            marker, fqcn, LocationAwareLogger.WARN_INT, formattedMessage, arrayOf(arg), null
=======
            marker, fqcn,
            LocationAwareLogger.WARN_INT, formattedMessage, arrayOf(arg),
            null
>>>>>>> 01c9a6da
        )
    }

    override fun warn(marker: Marker?, format: String?, arg1: Any?, arg2: Any?) {
        if (!underlyingLogger.isWarnEnabled) return
        val formattedMessage = MessageFormatter.format(format, arg1, arg2).message
        underlyingLogger.log(
<<<<<<< HEAD
            marker, fqcn, LocationAwareLogger.WARN_INT, formattedMessage, arrayOf(arg1, arg2), null
=======
            marker, fqcn,
            LocationAwareLogger.WARN_INT, formattedMessage, arrayOf(arg1, arg2), null
>>>>>>> 01c9a6da
        )
    }

    override fun warn(marker: Marker?, format: String?, argArray: Array<Any?>) {
        if (!underlyingLogger.isWarnEnabled) return
        val formattedMessage = MessageFormatter.arrayFormat(format, argArray).message
        underlyingLogger.log(
<<<<<<< HEAD
            marker, fqcn, LocationAwareLogger.WARN_INT, formattedMessage, argArray, null
=======
            marker, fqcn,
            LocationAwareLogger.WARN_INT, formattedMessage, argArray, null
>>>>>>> 01c9a6da
        )
    }

    override fun warn(marker: Marker?, msg: String?, t: Throwable?) {
<<<<<<< HEAD
        if (!underlyingLogger.isWarnEnabled) return
        underlyingLogger.log(
            marker, fqcn, LocationAwareLogger.WARN_INT, msg, null, t
=======
        if (!underlyingLogger.isWarnEnabled)
            return
        underlyingLogger.log(
            marker, fqcn,
            LocationAwareLogger.WARN_INT, msg, null, t
>>>>>>> 01c9a6da
        )
    }

    override fun error(msg: String?) {
        if (!underlyingLogger.isErrorEnabled) return

        underlyingLogger.log(
<<<<<<< HEAD
            null, fqcn, LocationAwareLogger.ERROR_INT, msg, null, null
=======
            null, fqcn,
            LocationAwareLogger.ERROR_INT, msg, null, null
>>>>>>> 01c9a6da
        )
    }

    override fun error(format: String?, arg: Any?) {
        if (!underlyingLogger.isErrorEnabled) return

        val formattedMessage = MessageFormatter.format(format, arg).message
        underlyingLogger.log(
<<<<<<< HEAD
            null, fqcn, LocationAwareLogger.ERROR_INT, formattedMessage, arrayOf(arg), null
=======
            null, fqcn,
            LocationAwareLogger.ERROR_INT, formattedMessage,
            arrayOf(arg), null
>>>>>>> 01c9a6da
        )
    }

    override fun error(format: String?, arg1: Any?, arg2: Any?) {
        if (!underlyingLogger.isErrorEnabled) return

        val formattedMessage = MessageFormatter.format(format, arg1, arg2).message
        underlyingLogger.log(
<<<<<<< HEAD
            null, fqcn, LocationAwareLogger.ERROR_INT, formattedMessage, arrayOf(arg1, arg2), null
=======
            null, fqcn,
            LocationAwareLogger.ERROR_INT, formattedMessage, arrayOf(arg1, arg2), null
>>>>>>> 01c9a6da
        )
    }

    override fun error(format: String?, argArray: Array<Any?>) {
        if (!underlyingLogger.isErrorEnabled) return

        val formattedMessage = MessageFormatter.arrayFormat(format, argArray).message
        underlyingLogger.log(
<<<<<<< HEAD
            null, fqcn, LocationAwareLogger.ERROR_INT, formattedMessage, argArray, null
=======
            null, fqcn,
            LocationAwareLogger.ERROR_INT, formattedMessage, argArray, null
>>>>>>> 01c9a6da
        )
    }

    override fun error(msg: String?, t: Throwable?) {
        if (!underlyingLogger.isErrorEnabled) return

        underlyingLogger.log(
<<<<<<< HEAD
            null, fqcn, LocationAwareLogger.ERROR_INT, msg, null, t
=======
            null, fqcn,
            LocationAwareLogger.ERROR_INT, msg, null, t
>>>>>>> 01c9a6da
        )
    }

    override fun error(marker: Marker?, msg: String?) {
<<<<<<< HEAD
        if (!underlyingLogger.isErrorEnabled) return
        underlyingLogger.log(
            marker, fqcn, LocationAwareLogger.ERROR_INT, msg, null, null
=======
        if (!underlyingLogger.isErrorEnabled)
            return
        underlyingLogger.log(
            marker, fqcn,
            LocationAwareLogger.ERROR_INT, msg, null, null
>>>>>>> 01c9a6da
        )
    }

    override fun error(marker: Marker?, format: String?, arg: Any?) {
        if (!underlyingLogger.isErrorEnabled) return
        val formattedMessage = MessageFormatter.format(format, arg).message
        underlyingLogger.log(
<<<<<<< HEAD
            marker, fqcn, LocationAwareLogger.ERROR_INT, formattedMessage, arrayOf(arg), null
=======
            marker, fqcn,
            LocationAwareLogger.ERROR_INT, formattedMessage,
            arrayOf(arg), null
>>>>>>> 01c9a6da
        )
    }

    override fun error(marker: Marker?, format: String?, arg1: Any?, arg2: Any?) {
        if (!underlyingLogger.isErrorEnabled) return
        val formattedMessage = MessageFormatter.format(format, arg1, arg2).message
        underlyingLogger.log(
<<<<<<< HEAD
            marker, fqcn, LocationAwareLogger.ERROR_INT, formattedMessage, arrayOf(arg1, arg2), null
=======
            marker, fqcn,
            LocationAwareLogger.ERROR_INT, formattedMessage, arrayOf(arg1, arg2), null
>>>>>>> 01c9a6da
        )
    }

    override fun error(marker: Marker?, format: String?, argArray: Array<Any?>) {
        if (!underlyingLogger.isErrorEnabled) return
        val formattedMessage = MessageFormatter.arrayFormat(format, argArray).message
        underlyingLogger.log(
<<<<<<< HEAD
            marker, fqcn, LocationAwareLogger.ERROR_INT, formattedMessage, argArray, null
=======
            marker, fqcn,
            LocationAwareLogger.ERROR_INT, formattedMessage, argArray, null
>>>>>>> 01c9a6da
        )
    }

    override fun error(marker: Marker?, msg: String?, t: Throwable?) {
<<<<<<< HEAD
        if (!underlyingLogger.isErrorEnabled) return
        underlyingLogger.log(
            marker, fqcn, LocationAwareLogger.ERROR_INT, msg, null, t
=======
        if (!underlyingLogger.isErrorEnabled)
            return
        underlyingLogger.log(
            marker, fqcn,
            LocationAwareLogger.ERROR_INT, msg, null, t
>>>>>>> 01c9a6da
        )
    }

    /**
     * Lazy add a log message if isTraceEnabled is true
     */
    override fun trace(msg: () -> Any?) {
        if (isTraceEnabled) trace(msg.toStringSafe())
    }

    /**
     * Lazy add a log message if isDebugEnabled is true
     */
    override fun debug(msg: () -> Any?) {
        if (isDebugEnabled) debug(msg.toStringSafe())
    }

    /**
     * Lazy add a log message if isInfoEnabled is true
     */
    override fun info(msg: () -> Any?) {
        if (isInfoEnabled) info(msg.toStringSafe())
    }

    /**
     * Lazy add a log message if isWarnEnabled is true
     */
    override fun warn(msg: () -> Any?) {
        if (isWarnEnabled) warn(msg.toStringSafe())
    }

    /**
     * Lazy add a log message if isErrorEnabled is true
     */
    override fun error(msg: () -> Any?) {
        if (isErrorEnabled) error(msg.toStringSafe())
    }

    /**
     * Lazy add a log message with throwable payload if isTraceEnabled is true
     */
    override fun trace(t: Throwable?, msg: () -> Any?) {
        if (isTraceEnabled) trace(msg.toStringSafe(), t)
    }

    /**
     * Lazy add a log message with throwable payload if isDebugEnabled is true
     */
    override fun debug(t: Throwable?, msg: () -> Any?) {
        if (isDebugEnabled) debug(msg.toStringSafe(), t)
    }

    /**
     * Lazy add a log message with throwable payload if isInfoEnabled is true
     */
    override fun info(t: Throwable?, msg: () -> Any?) {
        if (isInfoEnabled) info(msg.toStringSafe(), t)
    }

    /**
     * Lazy add a log message with throwable payload if isWarnEnabled is true
     */
    override fun warn(t: Throwable?, msg: () -> Any?) {
        if (isWarnEnabled) warn(msg.toStringSafe(), t)
    }

    /**
     * Lazy add a log message with throwable payload if isErrorEnabled is true
     */
    override fun error(t: Throwable?, msg: () -> Any?) {
        if (isErrorEnabled) error(msg.toStringSafe(), t)
    }

    /**
     * Lazy add a log message with a marker if isTraceEnabled is true
     */
    override fun trace(marker: Marker?, msg: () -> Any?) {
        if (isTraceEnabled) trace(marker, msg.toStringSafe())
    }

    /**
     * Lazy add a log message with a marker if isDebugEnabled is true
     */
    override fun debug(marker: Marker?, msg: () -> Any?) {
        if (isDebugEnabled) debug(marker, msg.toStringSafe())
    }

    /**
     * Lazy add a log message with a marker if isInfoEnabled is true
     */
    override fun info(marker: Marker?, msg: () -> Any?) {
        if (isInfoEnabled) info(marker, msg.toStringSafe())
    }

    /**
     * Lazy add a log message with a marker if isWarnEnabled is true
     */
    override fun warn(marker: Marker?, msg: () -> Any?) {
        if (isWarnEnabled) warn(marker, msg.toStringSafe())
    }

    /**
     * Lazy add a log message with a marker if isErrorEnabled is true
     */
    override fun error(marker: Marker?, msg: () -> Any?) {
        if (isErrorEnabled) error(marker, msg.toStringSafe())
    }

    /**
     * Lazy add a log message with a marker and throwable payload if isTraceEnabled is true
     */
    override fun trace(marker: Marker?, t: Throwable?, msg: () -> Any?) {
        if (isTraceEnabled) trace(marker, msg.toStringSafe(), t)
    }

    /**
     * Lazy add a log message with a marker and throwable payload if isDebugEnabled is true
     */
    override fun debug(marker: Marker?, t: Throwable?, msg: () -> Any?) {
        if (isDebugEnabled) debug(marker, msg.toStringSafe(), t)
    }

    /**
     * Lazy add a log message with a marker and throwable payload if isInfoEnabled is true
     */
    override fun info(marker: Marker?, t: Throwable?, msg: () -> Any?) {
        if (isInfoEnabled) info(marker, msg.toStringSafe(), t)
    }

    /**
     * Lazy add a log message with a marker and throwable payload if isWarnEnabled is true
     */
    override fun warn(marker: Marker?, t: Throwable?, msg: () -> Any?) {
        if (isWarnEnabled) warn(marker, msg.toStringSafe(), t)
    }

    /**
     * Lazy add a log message with a marker and throwable payload if isErrorEnabled is true
     */
    override fun error(marker: Marker?, t: Throwable?, msg: () -> Any?) {
        if (isErrorEnabled) error(marker, msg.toStringSafe(), t)
    }

    override fun <T : Throwable> catching(throwable: T) {
        if (underlyingLogger.isErrorEnabled) {
            underlyingLogger.log(CATCHING, fqcn, LocationAwareLogger.ERROR_INT, "catching", null, throwable)
        }
    }

    override fun entry(vararg argArray: Any) {
        if (underlyingLogger.isTraceEnabled(ENTRY)) {
            val tp = MessageFormatter.arrayFormat(buildMessagePattern(argArray.size), argArray)
            underlyingLogger.log(ENTRY, fqcn, LocationAwareLogger.TRACE_INT, tp.message, null, null);
        }
    }

    override fun exit() {
        if (underlyingLogger.isTraceEnabled(EXIT)) {
            underlyingLogger.log(EXIT, fqcn, LocationAwareLogger.TRACE_INT, EXITONLY, null, null)
        }
    }

<<<<<<< HEAD
    override fun <T : Any?> exit(retval: T): T {
        if (underlyingLogger.isTraceEnabled(EXIT)) {
            val tp = MessageFormatter.format(EXITMESSAGE, retval)
            underlyingLogger.log(
                EXIT, fqcn, LocationAwareLogger.TRACE_INT, tp.message, arrayOf<Any?>(retval), tp.throwable
=======
    override fun <T : Any> exit(retval: T?): T? {
        if (underlyingLogger.isTraceEnabled(EXIT)) {
            val tp = MessageFormatter.format(EXITMESSAGE, retval)
            underlyingLogger.log(
                EXIT,
                fqcn,
                LocationAwareLogger.TRACE_INT,
                tp.message,
                arrayOf<Any?>(retval),
                tp.throwable
>>>>>>> 01c9a6da
            )
        }
        return retval
    }

    override fun <T : Throwable> throwing(throwable: T): T {
        underlyingLogger.log(THROWING, fqcn, LocationAwareLogger.ERROR_INT, "throwing", null, throwable)
        throw throwable
    }

    private fun buildMessagePattern(len: Int): String {
        val sb = StringBuilder()
        sb.append(" entry with (")
        for (i in 0 until len) {
            sb.append("{}")
            if (i != len - 1) sb.append(", ")
        }
        sb.append(')')
        return sb.toString()
    }

}<|MERGE_RESOLUTION|>--- conflicted
+++ resolved
@@ -27,12 +27,7 @@
         if (!underlyingLogger.isTraceEnabled) return
 
         underlyingLogger.log(
-<<<<<<< HEAD
             null, fqcn, LocationAwareLogger.TRACE_INT, msg, null, null
-=======
-            null, fqcn,
-            LocationAwareLogger.TRACE_INT, msg, null, null
->>>>>>> 01c9a6da
         )
     }
 
@@ -41,13 +36,7 @@
 
         val formattedMessage = MessageFormatter.format(format, arg).message
         underlyingLogger.log(
-<<<<<<< HEAD
             null, fqcn, LocationAwareLogger.TRACE_INT, formattedMessage, arrayOf(arg), null
-=======
-            null, fqcn,
-            LocationAwareLogger.TRACE_INT, formattedMessage,
-            arrayOf(arg), null
->>>>>>> 01c9a6da
         )
     }
 
@@ -56,12 +45,7 @@
 
         val formattedMessage = MessageFormatter.format(format, arg1, arg2).message
         underlyingLogger.log(
-<<<<<<< HEAD
             null, fqcn, LocationAwareLogger.TRACE_INT, formattedMessage, arrayOf(arg1, arg2), null
-=======
-            null, fqcn,
-            LocationAwareLogger.TRACE_INT, formattedMessage, arrayOf(arg1, arg2), null
->>>>>>> 01c9a6da
         )
     }
 
@@ -70,12 +54,7 @@
 
         val formattedMessage = MessageFormatter.arrayFormat(format, argArray).message
         underlyingLogger.log(
-<<<<<<< HEAD
             null, fqcn, LocationAwareLogger.TRACE_INT, formattedMessage, argArray, null
-=======
-            null, fqcn,
-            LocationAwareLogger.TRACE_INT, formattedMessage, argArray, null
->>>>>>> 01c9a6da
         )
     }
 
@@ -83,27 +62,14 @@
         if (!underlyingLogger.isTraceEnabled) return
 
         underlyingLogger.log(
-<<<<<<< HEAD
             null, fqcn, LocationAwareLogger.TRACE_INT, msg, null, t
-=======
-            null, fqcn,
-            LocationAwareLogger.TRACE_INT, msg, null, t
->>>>>>> 01c9a6da
         )
     }
 
     override fun trace(marker: Marker?, msg: String?) {
-<<<<<<< HEAD
         if (!underlyingLogger.isTraceEnabled) return
         underlyingLogger.log(
             marker, fqcn, LocationAwareLogger.TRACE_INT, msg, null, null
-=======
-        if (!underlyingLogger.isTraceEnabled)
-            return
-        underlyingLogger.log(
-            marker, fqcn,
-            LocationAwareLogger.TRACE_INT, msg, null, null
->>>>>>> 01c9a6da
         )
     }
 
@@ -111,13 +77,7 @@
         if (!underlyingLogger.isTraceEnabled) return
         val formattedMessage = MessageFormatter.format(format, arg).message
         underlyingLogger.log(
-<<<<<<< HEAD
             marker, fqcn, LocationAwareLogger.TRACE_INT, formattedMessage, arrayOf(arg), null
-=======
-            marker, fqcn,
-            LocationAwareLogger.TRACE_INT, formattedMessage,
-            arrayOf(arg), null
->>>>>>> 01c9a6da
         )
     }
 
@@ -125,12 +85,7 @@
         if (!underlyingLogger.isTraceEnabled) return
         val formattedMessage = MessageFormatter.format(format, arg1, arg2).message
         underlyingLogger.log(
-<<<<<<< HEAD
             marker, fqcn, LocationAwareLogger.TRACE_INT, formattedMessage, arrayOf(arg1, arg2), null
-=======
-            marker, fqcn,
-            LocationAwareLogger.TRACE_INT, formattedMessage, arrayOf(arg1, arg2), null
->>>>>>> 01c9a6da
         )
     }
 
@@ -138,27 +93,14 @@
         if (!underlyingLogger.isTraceEnabled) return
         val formattedMessage = MessageFormatter.arrayFormat(format, argArray).message
         underlyingLogger.log(
-<<<<<<< HEAD
             marker, fqcn, LocationAwareLogger.TRACE_INT, formattedMessage, argArray, null
-=======
-            marker, fqcn,
-            LocationAwareLogger.TRACE_INT, formattedMessage, argArray, null
->>>>>>> 01c9a6da
         )
     }
 
     override fun trace(marker: Marker?, msg: String?, t: Throwable?) {
-<<<<<<< HEAD
         if (!underlyingLogger.isTraceEnabled) return
         underlyingLogger.log(
             marker, fqcn, LocationAwareLogger.TRACE_INT, msg, null, t
-=======
-        if (!underlyingLogger.isTraceEnabled)
-            return
-        underlyingLogger.log(
-            marker, fqcn,
-            LocationAwareLogger.TRACE_INT, msg, null, t
->>>>>>> 01c9a6da
         )
     }
 
@@ -166,12 +108,7 @@
         if (!underlyingLogger.isDebugEnabled) return
 
         underlyingLogger.log(
-<<<<<<< HEAD
             null, fqcn, LocationAwareLogger.DEBUG_INT, msg, null, null
-=======
-            null, fqcn,
-            LocationAwareLogger.DEBUG_INT, msg, null, null
->>>>>>> 01c9a6da
         )
     }
 
@@ -180,13 +117,7 @@
 
         val formattedMessage = MessageFormatter.format(format, arg).message
         underlyingLogger.log(
-<<<<<<< HEAD
             null, fqcn, LocationAwareLogger.DEBUG_INT, formattedMessage, arrayOf(arg), null
-=======
-            null, fqcn,
-            LocationAwareLogger.DEBUG_INT, formattedMessage,
-            arrayOf(arg), null
->>>>>>> 01c9a6da
         )
     }
 
@@ -195,12 +126,7 @@
 
         val formattedMessage = MessageFormatter.format(format, arg1, arg2).message
         underlyingLogger.log(
-<<<<<<< HEAD
             null, fqcn, LocationAwareLogger.DEBUG_INT, formattedMessage, arrayOf(arg1, arg2), null
-=======
-            null, fqcn,
-            LocationAwareLogger.DEBUG_INT, formattedMessage, arrayOf(arg1, arg2), null
->>>>>>> 01c9a6da
         )
     }
 
@@ -209,12 +135,7 @@
 
         val ft = MessageFormatter.arrayFormat(format, argArray)
         underlyingLogger.log(
-<<<<<<< HEAD
             null, fqcn, LocationAwareLogger.DEBUG_INT, ft.message, ft.argArray, ft.throwable
-=======
-            null, fqcn,
-            LocationAwareLogger.DEBUG_INT, ft.message, ft.argArray, ft.throwable
->>>>>>> 01c9a6da
         )
     }
 
@@ -222,27 +143,14 @@
         if (!underlyingLogger.isDebugEnabled) return
 
         underlyingLogger.log(
-<<<<<<< HEAD
             null, fqcn, LocationAwareLogger.DEBUG_INT, msg, null, t
-=======
-            null, fqcn,
-            LocationAwareLogger.DEBUG_INT, msg, null, t
->>>>>>> 01c9a6da
         )
     }
 
     override fun debug(marker: Marker?, msg: String?) {
-<<<<<<< HEAD
         if (!underlyingLogger.isDebugEnabled) return
         underlyingLogger.log(
             marker, fqcn, LocationAwareLogger.DEBUG_INT, msg, null, null
-=======
-        if (!underlyingLogger.isDebugEnabled)
-            return
-        underlyingLogger.log(
-            marker, fqcn,
-            LocationAwareLogger.DEBUG_INT, msg, null, null
->>>>>>> 01c9a6da
         )
     }
 
@@ -250,12 +158,7 @@
         if (!underlyingLogger.isDebugEnabled) return
         val ft = MessageFormatter.format(format, arg)
         underlyingLogger.log(
-<<<<<<< HEAD
             marker, fqcn, LocationAwareLogger.DEBUG_INT, ft.message, ft.argArray, ft.throwable
-=======
-            marker, fqcn,
-            LocationAwareLogger.DEBUG_INT, ft.message, ft.argArray, ft.throwable
->>>>>>> 01c9a6da
         )
     }
 
@@ -263,12 +166,7 @@
         if (!underlyingLogger.isDebugEnabled) return
         val formattedMessage = MessageFormatter.format(format, arg1, arg2).message
         underlyingLogger.log(
-<<<<<<< HEAD
             marker, fqcn, LocationAwareLogger.DEBUG_INT, formattedMessage, arrayOf(arg1, arg2), null
-=======
-            marker, fqcn,
-            LocationAwareLogger.DEBUG_INT, formattedMessage, arrayOf(arg1, arg2), null
->>>>>>> 01c9a6da
         )
     }
 
@@ -277,27 +175,14 @@
 
         val ft = MessageFormatter.arrayFormat(format, argArray)
         underlyingLogger.log(
-<<<<<<< HEAD
             marker, fqcn, LocationAwareLogger.DEBUG_INT, ft.message, argArray, ft.throwable
-=======
-            marker, fqcn,
-            LocationAwareLogger.DEBUG_INT, ft.message, argArray, ft.throwable
->>>>>>> 01c9a6da
         )
     }
 
     override fun debug(marker: Marker?, msg: String?, t: Throwable?) {
-<<<<<<< HEAD
         if (!underlyingLogger.isDebugEnabled) return
         underlyingLogger.log(
             marker, fqcn, LocationAwareLogger.DEBUG_INT, msg, null, t
-=======
-        if (!underlyingLogger.isDebugEnabled)
-            return
-        underlyingLogger.log(
-            marker, fqcn,
-            LocationAwareLogger.DEBUG_INT, msg, null, t
->>>>>>> 01c9a6da
         )
     }
 
@@ -305,12 +190,7 @@
         if (!underlyingLogger.isInfoEnabled) return
 
         underlyingLogger.log(
-<<<<<<< HEAD
             null, fqcn, LocationAwareLogger.INFO_INT, msg, null, null
-=======
-            null, fqcn,
-            LocationAwareLogger.INFO_INT, msg, null, null
->>>>>>> 01c9a6da
         )
     }
 
@@ -319,13 +199,7 @@
 
         val formattedMessage = MessageFormatter.format(format, arg).message
         underlyingLogger.log(
-<<<<<<< HEAD
             null, fqcn, LocationAwareLogger.INFO_INT, formattedMessage, arrayOf(arg), null
-=======
-            null, fqcn,
-            LocationAwareLogger.INFO_INT, formattedMessage, arrayOf(arg),
-            null
->>>>>>> 01c9a6da
         )
     }
 
@@ -334,12 +208,7 @@
 
         val formattedMessage = MessageFormatter.format(format, arg1, arg2).message
         underlyingLogger.log(
-<<<<<<< HEAD
             null, fqcn, LocationAwareLogger.INFO_INT, formattedMessage, arrayOf(arg1, arg2), null
-=======
-            null, fqcn,
-            LocationAwareLogger.INFO_INT, formattedMessage, arrayOf(arg1, arg2), null
->>>>>>> 01c9a6da
         )
     }
 
@@ -348,12 +217,7 @@
 
         val formattedMessage = MessageFormatter.arrayFormat(format, argArray).message
         underlyingLogger.log(
-<<<<<<< HEAD
             null, fqcn, LocationAwareLogger.INFO_INT, formattedMessage, argArray, null
-=======
-            null, fqcn,
-            LocationAwareLogger.INFO_INT, formattedMessage, argArray, null
->>>>>>> 01c9a6da
         )
     }
 
@@ -361,27 +225,14 @@
         if (!underlyingLogger.isInfoEnabled) return
 
         underlyingLogger.log(
-<<<<<<< HEAD
             null, fqcn, LocationAwareLogger.INFO_INT, msg, null, t
-=======
-            null, fqcn,
-            LocationAwareLogger.INFO_INT, msg, null, t
->>>>>>> 01c9a6da
         )
     }
 
     override fun info(marker: Marker?, msg: String?) {
-<<<<<<< HEAD
         if (!underlyingLogger.isInfoEnabled) return
         underlyingLogger.log(
             marker, fqcn, LocationAwareLogger.INFO_INT, msg, null, null
-=======
-        if (!underlyingLogger.isInfoEnabled)
-            return
-        underlyingLogger.log(
-            marker, fqcn,
-            LocationAwareLogger.INFO_INT, msg, null, null
->>>>>>> 01c9a6da
         )
     }
 
@@ -389,13 +240,7 @@
         if (!underlyingLogger.isInfoEnabled) return
         val formattedMessage = MessageFormatter.format(format, arg).message
         underlyingLogger.log(
-<<<<<<< HEAD
             marker, fqcn, LocationAwareLogger.INFO_INT, formattedMessage, arrayOf(arg), null
-=======
-            marker, fqcn,
-            LocationAwareLogger.INFO_INT, formattedMessage, arrayOf(arg),
-            null
->>>>>>> 01c9a6da
         )
     }
 
@@ -403,12 +248,7 @@
         if (!underlyingLogger.isInfoEnabled) return
         val formattedMessage = MessageFormatter.format(format, arg1, arg2).message
         underlyingLogger.log(
-<<<<<<< HEAD
             marker, fqcn, LocationAwareLogger.INFO_INT, formattedMessage, arrayOf(arg1, arg2), null
-=======
-            marker, fqcn,
-            LocationAwareLogger.INFO_INT, formattedMessage, arrayOf(arg1, arg2), null
->>>>>>> 01c9a6da
         )
     }
 
@@ -416,27 +256,14 @@
         if (!underlyingLogger.isInfoEnabled) return
         val formattedMessage = MessageFormatter.arrayFormat(format, argArray).message
         underlyingLogger.log(
-<<<<<<< HEAD
             marker, fqcn, LocationAwareLogger.INFO_INT, formattedMessage, argArray, null
-=======
-            marker, fqcn,
-            LocationAwareLogger.INFO_INT, formattedMessage, argArray, null
->>>>>>> 01c9a6da
         )
     }
 
     override fun info(marker: Marker?, msg: String?, t: Throwable?) {
-<<<<<<< HEAD
         if (!underlyingLogger.isInfoEnabled) return
         underlyingLogger.log(
             marker, fqcn, LocationAwareLogger.INFO_INT, msg, null, t
-=======
-        if (!underlyingLogger.isInfoEnabled)
-            return
-        underlyingLogger.log(
-            marker, fqcn,
-            LocationAwareLogger.INFO_INT, msg, null, t
->>>>>>> 01c9a6da
         )
     }
 
@@ -444,12 +271,7 @@
         if (!underlyingLogger.isWarnEnabled) return
 
         underlyingLogger.log(
-<<<<<<< HEAD
             null, fqcn, LocationAwareLogger.WARN_INT, msg, null, null
-=======
-            null, fqcn,
-            LocationAwareLogger.WARN_INT, msg, null, null
->>>>>>> 01c9a6da
         )
     }
 
@@ -458,13 +280,7 @@
 
         val formattedMessage = MessageFormatter.format(format, arg).message
         underlyingLogger.log(
-<<<<<<< HEAD
             null, fqcn, LocationAwareLogger.WARN_INT, formattedMessage, arrayOf(arg), null
-=======
-            null, fqcn,
-            LocationAwareLogger.WARN_INT, formattedMessage, arrayOf(arg),
-            null
->>>>>>> 01c9a6da
         )
     }
 
@@ -473,12 +289,7 @@
 
         val formattedMessage = MessageFormatter.format(format, arg1, arg2).message
         underlyingLogger.log(
-<<<<<<< HEAD
             null, fqcn, LocationAwareLogger.WARN_INT, formattedMessage, arrayOf(arg1, arg2), null
-=======
-            null, fqcn,
-            LocationAwareLogger.WARN_INT, formattedMessage, arrayOf(arg1, arg2), null
->>>>>>> 01c9a6da
         )
     }
 
@@ -487,12 +298,7 @@
 
         val formattedMessage = MessageFormatter.arrayFormat(format, argArray).message
         underlyingLogger.log(
-<<<<<<< HEAD
             null, fqcn, LocationAwareLogger.WARN_INT, formattedMessage, argArray, null
-=======
-            null, fqcn,
-            LocationAwareLogger.WARN_INT, formattedMessage, argArray, null
->>>>>>> 01c9a6da
         )
     }
 
@@ -500,27 +306,14 @@
         if (!underlyingLogger.isWarnEnabled) return
 
         underlyingLogger.log(
-<<<<<<< HEAD
             null, fqcn, LocationAwareLogger.WARN_INT, msg, null, t
-=======
-            null, fqcn,
-            LocationAwareLogger.WARN_INT, msg, null, t
->>>>>>> 01c9a6da
         )
     }
 
     override fun warn(marker: Marker?, msg: String?) {
-<<<<<<< HEAD
         if (!underlyingLogger.isWarnEnabled) return
         underlyingLogger.log(
             marker, fqcn, LocationAwareLogger.WARN_INT, msg, null, null
-=======
-        if (!underlyingLogger.isWarnEnabled)
-            return
-        underlyingLogger.log(
-            marker, fqcn,
-            LocationAwareLogger.WARN_INT, msg, null, null
->>>>>>> 01c9a6da
         )
     }
 
@@ -528,13 +321,7 @@
         if (!underlyingLogger.isWarnEnabled) return
         val formattedMessage = MessageFormatter.format(format, arg).message
         underlyingLogger.log(
-<<<<<<< HEAD
             marker, fqcn, LocationAwareLogger.WARN_INT, formattedMessage, arrayOf(arg), null
-=======
-            marker, fqcn,
-            LocationAwareLogger.WARN_INT, formattedMessage, arrayOf(arg),
-            null
->>>>>>> 01c9a6da
         )
     }
 
@@ -542,12 +329,7 @@
         if (!underlyingLogger.isWarnEnabled) return
         val formattedMessage = MessageFormatter.format(format, arg1, arg2).message
         underlyingLogger.log(
-<<<<<<< HEAD
             marker, fqcn, LocationAwareLogger.WARN_INT, formattedMessage, arrayOf(arg1, arg2), null
-=======
-            marker, fqcn,
-            LocationAwareLogger.WARN_INT, formattedMessage, arrayOf(arg1, arg2), null
->>>>>>> 01c9a6da
         )
     }
 
@@ -555,27 +337,14 @@
         if (!underlyingLogger.isWarnEnabled) return
         val formattedMessage = MessageFormatter.arrayFormat(format, argArray).message
         underlyingLogger.log(
-<<<<<<< HEAD
             marker, fqcn, LocationAwareLogger.WARN_INT, formattedMessage, argArray, null
-=======
-            marker, fqcn,
-            LocationAwareLogger.WARN_INT, formattedMessage, argArray, null
->>>>>>> 01c9a6da
         )
     }
 
     override fun warn(marker: Marker?, msg: String?, t: Throwable?) {
-<<<<<<< HEAD
         if (!underlyingLogger.isWarnEnabled) return
         underlyingLogger.log(
             marker, fqcn, LocationAwareLogger.WARN_INT, msg, null, t
-=======
-        if (!underlyingLogger.isWarnEnabled)
-            return
-        underlyingLogger.log(
-            marker, fqcn,
-            LocationAwareLogger.WARN_INT, msg, null, t
->>>>>>> 01c9a6da
         )
     }
 
@@ -583,12 +352,7 @@
         if (!underlyingLogger.isErrorEnabled) return
 
         underlyingLogger.log(
-<<<<<<< HEAD
             null, fqcn, LocationAwareLogger.ERROR_INT, msg, null, null
-=======
-            null, fqcn,
-            LocationAwareLogger.ERROR_INT, msg, null, null
->>>>>>> 01c9a6da
         )
     }
 
@@ -597,13 +361,7 @@
 
         val formattedMessage = MessageFormatter.format(format, arg).message
         underlyingLogger.log(
-<<<<<<< HEAD
             null, fqcn, LocationAwareLogger.ERROR_INT, formattedMessage, arrayOf(arg), null
-=======
-            null, fqcn,
-            LocationAwareLogger.ERROR_INT, formattedMessage,
-            arrayOf(arg), null
->>>>>>> 01c9a6da
         )
     }
 
@@ -612,12 +370,7 @@
 
         val formattedMessage = MessageFormatter.format(format, arg1, arg2).message
         underlyingLogger.log(
-<<<<<<< HEAD
             null, fqcn, LocationAwareLogger.ERROR_INT, formattedMessage, arrayOf(arg1, arg2), null
-=======
-            null, fqcn,
-            LocationAwareLogger.ERROR_INT, formattedMessage, arrayOf(arg1, arg2), null
->>>>>>> 01c9a6da
         )
     }
 
@@ -626,12 +379,7 @@
 
         val formattedMessage = MessageFormatter.arrayFormat(format, argArray).message
         underlyingLogger.log(
-<<<<<<< HEAD
             null, fqcn, LocationAwareLogger.ERROR_INT, formattedMessage, argArray, null
-=======
-            null, fqcn,
-            LocationAwareLogger.ERROR_INT, formattedMessage, argArray, null
->>>>>>> 01c9a6da
         )
     }
 
@@ -639,27 +387,14 @@
         if (!underlyingLogger.isErrorEnabled) return
 
         underlyingLogger.log(
-<<<<<<< HEAD
             null, fqcn, LocationAwareLogger.ERROR_INT, msg, null, t
-=======
-            null, fqcn,
-            LocationAwareLogger.ERROR_INT, msg, null, t
->>>>>>> 01c9a6da
         )
     }
 
     override fun error(marker: Marker?, msg: String?) {
-<<<<<<< HEAD
         if (!underlyingLogger.isErrorEnabled) return
         underlyingLogger.log(
             marker, fqcn, LocationAwareLogger.ERROR_INT, msg, null, null
-=======
-        if (!underlyingLogger.isErrorEnabled)
-            return
-        underlyingLogger.log(
-            marker, fqcn,
-            LocationAwareLogger.ERROR_INT, msg, null, null
->>>>>>> 01c9a6da
         )
     }
 
@@ -667,13 +402,7 @@
         if (!underlyingLogger.isErrorEnabled) return
         val formattedMessage = MessageFormatter.format(format, arg).message
         underlyingLogger.log(
-<<<<<<< HEAD
             marker, fqcn, LocationAwareLogger.ERROR_INT, formattedMessage, arrayOf(arg), null
-=======
-            marker, fqcn,
-            LocationAwareLogger.ERROR_INT, formattedMessage,
-            arrayOf(arg), null
->>>>>>> 01c9a6da
         )
     }
 
@@ -681,12 +410,7 @@
         if (!underlyingLogger.isErrorEnabled) return
         val formattedMessage = MessageFormatter.format(format, arg1, arg2).message
         underlyingLogger.log(
-<<<<<<< HEAD
             marker, fqcn, LocationAwareLogger.ERROR_INT, formattedMessage, arrayOf(arg1, arg2), null
-=======
-            marker, fqcn,
-            LocationAwareLogger.ERROR_INT, formattedMessage, arrayOf(arg1, arg2), null
->>>>>>> 01c9a6da
         )
     }
 
@@ -694,27 +418,14 @@
         if (!underlyingLogger.isErrorEnabled) return
         val formattedMessage = MessageFormatter.arrayFormat(format, argArray).message
         underlyingLogger.log(
-<<<<<<< HEAD
             marker, fqcn, LocationAwareLogger.ERROR_INT, formattedMessage, argArray, null
-=======
-            marker, fqcn,
-            LocationAwareLogger.ERROR_INT, formattedMessage, argArray, null
->>>>>>> 01c9a6da
         )
     }
 
     override fun error(marker: Marker?, msg: String?, t: Throwable?) {
-<<<<<<< HEAD
         if (!underlyingLogger.isErrorEnabled) return
         underlyingLogger.log(
             marker, fqcn, LocationAwareLogger.ERROR_INT, msg, null, t
-=======
-        if (!underlyingLogger.isErrorEnabled)
-            return
-        underlyingLogger.log(
-            marker, fqcn,
-            LocationAwareLogger.ERROR_INT, msg, null, t
->>>>>>> 01c9a6da
         )
     }
 
@@ -877,24 +588,11 @@
         }
     }
 
-<<<<<<< HEAD
     override fun <T : Any?> exit(retval: T): T {
         if (underlyingLogger.isTraceEnabled(EXIT)) {
             val tp = MessageFormatter.format(EXITMESSAGE, retval)
             underlyingLogger.log(
                 EXIT, fqcn, LocationAwareLogger.TRACE_INT, tp.message, arrayOf<Any?>(retval), tp.throwable
-=======
-    override fun <T : Any> exit(retval: T?): T? {
-        if (underlyingLogger.isTraceEnabled(EXIT)) {
-            val tp = MessageFormatter.format(EXITMESSAGE, retval)
-            underlyingLogger.log(
-                EXIT,
-                fqcn,
-                LocationAwareLogger.TRACE_INT,
-                tp.message,
-                arrayOf<Any?>(retval),
-                tp.throwable
->>>>>>> 01c9a6da
             )
         }
         return retval
