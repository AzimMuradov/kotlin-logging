package mu

class ClassWithLoggingForLocationTesting {
    companion object : KLogging()

    fun log() {
        logger.info("test")
    }

    fun logLazy() {
        logger.info { "test" }
    }

    fun logNull() {
        logger.info(null)
    }

    fun logEntry(): Pair<Int, Int> {
        logger.entry(1, 2)
        logger.info("log entry body")
        return logger.exit(2 to 1)
    }

<<<<<<< HEAD
    fun logExit(): Pair<Int, Int>? {
=======
    fun logExitOpt(): Pair<Int, Int>? {
>>>>>>> 6fb91fd6
        logger.entry(1, 2)
        logger.info("log entry body")
        return logger.exit(null)
    }
}<|MERGE_RESOLUTION|>--- conflicted
+++ resolved
@@ -21,11 +21,7 @@
         return logger.exit(2 to 1)
     }
 
-<<<<<<< HEAD
-    fun logExit(): Pair<Int, Int>? {
-=======
     fun logExitOpt(): Pair<Int, Int>? {
->>>>>>> 6fb91fd6
         logger.entry(1, 2)
         logger.info("log entry body")
         return logger.exit(null)
