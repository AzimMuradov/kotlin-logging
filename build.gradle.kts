import io.gitlab.arturbosch.detekt.Detekt
import org.gradle.api.tasks.testing.logging.TestExceptionFormat.FULL
import org.gradle.jvm.tasks.Jar
import org.jetbrains.kotlin.gradle.ExperimentalKotlinGradlePluginApi
import org.jetbrains.kotlin.gradle.dsl.KotlinVersion

plugins {
<<<<<<< HEAD
    kotlin("multiplatform") version "1.8.22"
    id("org.jetbrains.dokka") version "1.9.10"
=======
    kotlin("multiplatform") version "1.9.21"
    id("org.jetbrains.dokka") version "1.8.20"
>>>>>>> 1a2168b8
    `maven-publish`
    id("io.github.gradle-nexus.publish-plugin") version "1.3.0"
    signing
    id("io.gitlab.arturbosch.detekt") version "1.18.0"
    id("com.android.library") version "7.4.2"
    id("com.diffplug.spotless") version "6.23.3"
}


apply("versions.gradle.kts")

group = "io.github.oshai"
version = "6.0.1"

repositories {
    gradlePluginPortal()
    google()
    mavenCentral()
}

nexusPublishing {
    repositories {
        sonatype {  //only for users registered in Sonatype after 24 Feb 2021
            nexusUrl.set(uri("https://s01.oss.sonatype.org/service/local/"))
            snapshotRepositoryUrl.set(uri("https://s01.oss.sonatype.org/content/repositories/snapshots/"))
            username.set(System.getenv("SONATYPE_USERNAME_2")) // defaults to project.properties["myNexusUsername"]
            password.set(System.getenv("SONATYPE_PASSWORD_2")) // defaults to project.properties["myNexusPassword"]
        }
    }
}

apply(plugin = "io.github.gradle-nexus.publish-plugin")

kotlin {
    explicitApi()

    @OptIn(ExperimentalKotlinGradlePluginApi::class)
    compilerOptions {
        // kotlin compiler compatibility options
        apiVersion.set(KotlinVersion.KOTLIN_1_9)
        languageVersion.set(KotlinVersion.KOTLIN_1_9)

        freeCompilerArgs.add("-Xexpect-actual-classes")
    }

    jvm {
        compilations.all {
            // kotlin compiler compatibility options
            kotlinOptions {
                jvmTarget = "1.8"
            }
        }
    }
    js {
        browser {
            testTask {
                useKarma {
                    useChromeHeadless()
                }
            }
        }
        nodejs()
    }
    android {
        publishLibraryVariants("release", "debug")
    }
    val linuxTargets = listOf(
        linuxArm64(),
        linuxX64(),
        mingwX64()
    )
    val darwinTargets = listOf(
        macosArm64(),
        macosX64(),
        iosArm64(),
        iosSimulatorArm64(),
        iosX64(),
        watchosArm64(),
        watchosSimulatorArm64(),
        watchosX64(),
        tvosArm64(),
        tvosSimulatorArm64(),
        tvosX64()
    )

    sourceSets {
        val commonMain by getting {}
        val commonTest by getting {
            dependencies {
                implementation(kotlin("test-common"))
                implementation(kotlin("test-annotations-common"))
            }
        }
        // common to jvm and android
        val javaMain by creating {
            dependsOn(commonMain)
            dependencies {
                compileOnly("org.slf4j:slf4j-api:${extra["slf4j_version"]}")
                compileOnly("org.jetbrains.kotlinx:kotlinx-coroutines-slf4j:${extra["coroutines_version"]}")
            }
        }
        val jvmMain by getting {
            dependsOn(javaMain)
            dependencies {
                compileOnly("org.slf4j:slf4j-api:${extra["slf4j_version"]}")
                compileOnly("org.jetbrains.kotlinx:kotlinx-coroutines-slf4j:${extra["coroutines_version"]}")
            }
        }
        val jvmTest by getting {
            dependencies {
                implementation(kotlin("test"))
                implementation("org.junit.jupiter:junit-jupiter-engine:${extra["junit_version"]}")
                implementation("org.junit.jupiter:junit-jupiter-params:${extra["junit_version"]}")
                implementation("org.mockito:mockito-core:${extra["mockito_version"]}")
                implementation("org.apache.logging.log4j:log4j-api:${extra["log4j_version"]}")
                implementation("org.apache.logging.log4j:log4j-core:${extra["log4j_version"]}")
                implementation("org.apache.logging.log4j:log4j-slf4j2-impl:${extra["log4j_version"]}")
                implementation("org.slf4j:slf4j-api:${extra["slf4j_version"]}")
                // our jul test just forward the logs jul -> slf4j -> log4j
                implementation("org.slf4j:jul-to-slf4j:${extra["slf4j_version"]}")
                implementation("org.jetbrains.kotlinx:kotlinx-coroutines-slf4j:${extra["coroutines_version"]}")
                implementation("org.jetbrains.kotlinx:kotlinx-coroutines-core:${extra["coroutines_version"]}")
                implementation("org.jetbrains.kotlinx:kotlinx-coroutines-test:${extra["coroutines_version"]}")
            }
        }
        val androidMain by getting {
            dependsOn(javaMain)
            dependencies {
                compileOnly("org.slf4j:slf4j-api:${extra["slf4j_version"]}")
                compileOnly("org.jetbrains.kotlinx:kotlinx-coroutines-slf4j:${extra["coroutines_version"]}")
            }
        }
        val androidUnitTest by getting {
            dependencies {
                implementation(kotlin("test"))
                implementation("org.junit.jupiter:junit-jupiter-engine:${extra["junit_version"]}")
                implementation("org.junit.jupiter:junit-jupiter-params:${extra["junit_version"]}")
                implementation("org.mockito:mockito-core:${extra["mockito_version"]}")
                implementation("org.apache.logging.log4j:log4j-api:${extra["log4j_version"]}")
                implementation("org.apache.logging.log4j:log4j-core:${extra["log4j_version"]}")
                implementation("org.apache.logging.log4j:log4j-slf4j2-impl:${extra["log4j_version"]}")
                implementation("org.slf4j:slf4j-api:${extra["slf4j_version"]}")
                // our jul test just forward the logs jul -> slf4j -> log4j
                implementation("org.slf4j:jul-to-slf4j:${extra["slf4j_version"]}")
                implementation("org.jetbrains.kotlinx:kotlinx-coroutines-slf4j:${extra["coroutines_version"]}")
                implementation("org.jetbrains.kotlinx:kotlinx-coroutines-core:${extra["coroutines_version"]}")
                implementation("org.jetbrains.kotlinx:kotlinx-coroutines-test:${extra["coroutines_version"]}")
            }
        }
        val directMain by creating {
            dependsOn(commonMain)
        }
        val jsMain by getting {
            dependsOn(directMain)
        }
        val jsTest by getting {
            dependencies {
                implementation(kotlin("test-js"))
            }
        }
        val nativeMain by creating {
            dependsOn(directMain)
        }
        val nativeTest by creating {
            dependencies {
                implementation(kotlin("test"))
            }
        }
        val linuxMain by creating {
            dependsOn(nativeMain)
        }
        val darwinMain by creating {
            dependsOn(commonMain)
        }
        linuxTargets.forEach {
            getByName("${it.targetName}Main") {
                dependsOn(linuxMain)
            }
        }
        darwinTargets.forEach {
            getByName("${it.targetName}Main") {
                dependsOn(darwinMain)
            }
        }
    }
}

tasks {
    register<Jar>("dokkaJar") {
        from(dokkaHtml)
        dependsOn(dokkaHtml)
        archiveClassifier.set("javadoc")
    }

    // see https://docs.gradle.org/current/userguide/gradle_wrapper.html#customizing_wrapper
    wrapper {
        distributionType = Wrapper.DistributionType.ALL
    }

	withType<Jar> {
		metaInf.with(
			copySpec {
				from("${project.rootDir}/LICENSE")
			}
		)
	}

    withType<Test> {
        useJUnitPlatform()
        testLogging {
            showStandardStreams = true
            showExceptions = true
            exceptionFormat = FULL
        }
    }
    afterEvaluate {
        check {
            dependsOn(withType<Detekt>())
        }
    }
}



publishing {
    publications.withType<MavenPublication> {
        pom {
            name.set("kotlin-logging")
            description.set("kotlin-logging $version - Lightweight logging framework for Kotlin")
            url.set("https://github.com/oshai/kotlin-logging")
            licenses {
                license {
                    name.set("The Apache Software License, Version 2.0")
                    url.set("https://www.apache.org/licenses/LICENSE-2.0.txt")
                }
            }
            developers {
                developer {
                    name.set("Ohad Shai")
                    email.set("ohadshai@gmail.com")
                    organization.set("github")
                    organizationUrl.set("https://www.github.com")
                }
            }
            scm {
                connection.set("scm:git:git://github.com/oshai/kotlin-logging.git")
                developerConnection.set("scm:git:ssh://github.com:oshai/kotlin-logging.git")
                url.set("https://github.com/oshai/kotlin-logging/tree/master")
            }
        }
        artifact(tasks["dokkaJar"])
    }
}

signing {
    useInMemoryPgpKeys(
        System.getProperty("GPG_PRIVATE_KEY"),
        System.getProperty("GPG_PRIVATE_PASSWORD")
    )
    sign(publishing.publications)
}

detekt {
    buildUponDefaultConfig = true
    config = files(rootDir.resolve("detekt.yml"))
    parallel = true

    reports {
        html.enabled = false
        txt.enabled = false
    }
}

val jvmJar by tasks.getting(Jar::class) {
    manifest {
        attributes("Automatic-Module-Name" to "io.github.oshai.kotlinlogging")
    }
}

android {
    compileSdk = 31
    sourceSets["main"].manifest.srcFile("src/androidMain/AndroidManifest.xml")
    defaultConfig {
        minSdk = 21
        targetSdk = 31
    }
    testOptions {
        unitTests.isReturnDefaultValues = true
    }
    namespace = "io.github.oshai"
}
spotless {
    kotlin {
        target("src/**/*.kt")
        ktfmt("0.24").googleStyle()
    }
}<|MERGE_RESOLUTION|>--- conflicted
+++ resolved
@@ -5,13 +5,8 @@
 import org.jetbrains.kotlin.gradle.dsl.KotlinVersion
 
 plugins {
-<<<<<<< HEAD
-    kotlin("multiplatform") version "1.8.22"
+    kotlin("multiplatform") version "1.9.21"
     id("org.jetbrains.dokka") version "1.9.10"
-=======
-    kotlin("multiplatform") version "1.9.21"
-    id("org.jetbrains.dokka") version "1.8.20"
->>>>>>> 1a2168b8
     `maven-publish`
     id("io.github.gradle-nexus.publish-plugin") version "1.3.0"
     signing
